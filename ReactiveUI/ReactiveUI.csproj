﻿<?xml version="1.0" encoding="utf-8"?>
<Project ToolsVersion="4.0" DefaultTargets="Build" xmlns="http://schemas.microsoft.com/developer/msbuild/2003">
  <Import Project="$(MSBuildExtensionsPath)\$(MSBuildToolsVersion)\Microsoft.Common.props" Condition="Exists('$(MSBuildExtensionsPath)\$(MSBuildToolsVersion)\Microsoft.Common.props')" />
  <PropertyGroup>
    <MinimumVisualStudioVersion>11.0</MinimumVisualStudioVersion>
    <Configuration Condition=" '$(Configuration)' == '' ">Debug</Configuration>
    <Platform Condition=" '$(Platform)' == '' ">AnyCPU</Platform>
    <ProjectGuid>{464CB812-F99F-401B-BE4C-E8F0515CD19D}</ProjectGuid>
    <OutputType>Library</OutputType>
    <AppDesignerFolder>Properties</AppDesignerFolder>
    <RootNamespace>ReactiveUI</RootNamespace>
    <AssemblyName>ReactiveUI</AssemblyName>
    <TargetFrameworkVersion>v4.5</TargetFrameworkVersion>
    <TargetFrameworkProfile>Profile78</TargetFrameworkProfile>
    <FileAlignment>512</FileAlignment>
    <ProjectTypeGuids>{786C830F-07A1-408B-BD7F-6EE04809D6DB};{FAE04EC0-301F-11D3-BF4B-00C04F79EFBC}</ProjectTypeGuids>
    <SolutionDir Condition="$(SolutionDir) == '' Or $(SolutionDir) == '*Undefined*'">..\</SolutionDir>
    <RestorePackages>true</RestorePackages>
  </PropertyGroup>
  <PropertyGroup Condition=" '$(Configuration)|$(Platform)' == 'Debug|AnyCPU' ">
    <DebugSymbols>true</DebugSymbols>
    <DebugType>full</DebugType>
    <Optimize>false</Optimize>
    <OutputPath>bin\Debug\Portable-Net45+WinRT45+WP8\</OutputPath>
    <DefineConstants>TRACE;DEBUG;PORTABLE</DefineConstants>
    <ErrorReport>prompt</ErrorReport>
    <WarningLevel>4</WarningLevel>
  </PropertyGroup>
  <PropertyGroup Condition=" '$(Configuration)|$(Platform)' == 'Release|AnyCPU' ">
    <DebugType>pdbonly</DebugType>
    <Optimize>true</Optimize>
    <OutputPath>bin\Release\Portable-Net45+WinRT45+WP8\</OutputPath>
    <DefineConstants>TRACE;PORTABLE</DefineConstants>
    <ErrorReport>prompt</ErrorReport>
    <WarningLevel>4</WarningLevel>
  </PropertyGroup>
  <ItemGroup>
    <!-- A reference to the entire .NET Framework is automatically included -->
    <None Include="packages.config" />
    <None Include="VariadicTemplates.tt">
      <Generator>TextTemplatingFileGenerator</Generator>
      <LastGenOutput>VariadicTemplates.cs</LastGenOutput>
    </None>
  </ItemGroup>
  <ItemGroup>
    <Compile Include="BindingErrorProviders.cs" />
    <Compile Include="BindingTrackerBindingHook.cs" />
    <Compile Include="BindingTypeConverters.cs" />
    <Compile Include="CollectionDebugView.cs" />
    <Compile Include="CommandBinding.cs" />
    <Compile Include="CommandInterfaces.cs" />
    <Compile Include="CompatMixins.cs" />
    <Compile Include="ContractStubs.cs" />
    <Compile Include="DefaultPropertyBinding.cs" />
<<<<<<< HEAD
    <Compile Include="DisplayValidationMixin.cs" />
=======
    <Compile Include="DesignModeDetector.cs" />
>>>>>>> 8c7f470e
    <Compile Include="INPCObservableForProperty.cs" />
    <Compile Include="Interfaces.cs" />
    <Compile Include="IRNPCObservableForProperty.cs" />
    <Compile Include="Logging.cs" />
    <Compile Include="MakeObjectReactiveHelper.cs" />
    <Compile Include="MemoizingMRUCache.cs" />
    <Compile Include="MessageBus.cs" />
    <Compile Include="NullDefaultPropertyBindingProvider.cs" />
    <Compile Include="ObservableAsPropertyHelper.cs" />
    <Compile Include="ObservableAsyncMRUCache.cs" />
    <Compile Include="ObservedChangedMixin.cs" />
    <Compile Include="OrderedComparer.cs" />
    <Compile Include="POCOObservableForProperty.cs" />
    <Compile Include="Properties\AssemblyInfo.cs" />
    <Compile Include="PropertyBinding.cs" />
    <Compile Include="ReactiveAsyncCommand.cs" />
    <Compile Include="ReactiveCollection.cs" />
    <Compile Include="ReactiveCollectionMixins.cs" />
    <Compile Include="ReactiveCommand.cs" />
    <Compile Include="ReactiveNotifyPropertyChangedMixin.cs" />
    <Compile Include="ReactiveObject.cs" />
    <Compile Include="RefcountDisposeWrapper.cs" />
    <Compile Include="Reflection.cs" />
    <Compile Include="ReflectionStubs.cs" />
    <Compile Include="RoutingState.cs" />
    <Compile Include="RxApp.cs" />
    <Compile Include="RxRouting.cs" />
    <Compile Include="ScheduledSubject.cs" />
    <Compile Include="UnitTestDetector.cs" />
    <Compile Include="VariadicTemplates.cs">
      <AutoGen>True</AutoGen>
      <DesignTime>True</DesignTime>
      <DependentUpon>VariadicTemplates.tt</DependentUpon>
    </Compile>
    <Compile Include="WaitForDispatcherScheduler.cs" />
  </ItemGroup>
  <ItemGroup>
    <Service Include="{508349B6-6B84-4DF5-91F0-309BEEBAD82D}" />
  </ItemGroup>
  <ItemGroup>
    <Reference Include="Microsoft.Threading.Tasks">
      <HintPath>..\packages\Microsoft.Bcl.Async.1.0.14-rc\lib\portable-net45+win8+wp8\Microsoft.Threading.Tasks.dll</HintPath>
    </Reference>
    <Reference Include="Microsoft.Threading.Tasks.Extensions">
      <HintPath>..\packages\Microsoft.Bcl.Async.1.0.14-rc\lib\portable-net45+win8+wp8\Microsoft.Threading.Tasks.Extensions.dll</HintPath>
    </Reference>
    <Reference Include="System.Reactive.Core">
      <HintPath>..\ext\Portable-Net45+WinRT45+WP8\System.Reactive.Core.dll</HintPath>
    </Reference>
    <Reference Include="System.Reactive.Interfaces">
      <HintPath>..\ext\Portable-Net45+WinRT45+WP8\System.Reactive.Interfaces.dll</HintPath>
    </Reference>
    <Reference Include="System.Reactive.Linq">
      <HintPath>..\ext\Portable-Net45+WinRT45+WP8\System.Reactive.Linq.dll</HintPath>
    </Reference>
  </ItemGroup>
  <Import Project="$(MSBuildExtensionsPath32)\Microsoft\Portable\$(TargetFrameworkVersion)\Microsoft.Portable.CSharp.targets" />
  <Import Project="$(SolutionDir)\.nuget\nuget.targets" />
  <Import Project="..\packages\Microsoft.Bcl.Build.1.0.0-rc\tools\Microsoft.Bcl.Build.targets" />
  <!-- To modify your build process, add your task inside one of the targets below and uncomment it. 
       Other similar extension points exist, see Microsoft.Common.targets.
  <Target Name="BeforeBuild">
  </Target>
  <Target Name="AfterBuild">
  </Target>
  -->
</Project><|MERGE_RESOLUTION|>--- conflicted
+++ resolved
@@ -52,11 +52,8 @@
     <Compile Include="CompatMixins.cs" />
     <Compile Include="ContractStubs.cs" />
     <Compile Include="DefaultPropertyBinding.cs" />
-<<<<<<< HEAD
     <Compile Include="DisplayValidationMixin.cs" />
-=======
     <Compile Include="DesignModeDetector.cs" />
->>>>>>> 8c7f470e
     <Compile Include="INPCObservableForProperty.cs" />
     <Compile Include="Interfaces.cs" />
     <Compile Include="IRNPCObservableForProperty.cs" />
