--- conflicted
+++ resolved
@@ -363,201 +363,6 @@
         }
 
         /// <summary>
-<<<<<<< HEAD
-        /// Binds the specified view model property to the given view property in an asynchronous fashion.
-        /// </summary>
-        /// <typeparam name="TViewModel">The type of the view model that is bound.</typeparam>
-        /// <typeparam name="TView">The type of the view that is bound.</typeparam>
-        /// <typeparam name="TProp">The type of the property bound on the view model.</typeparam>
-        /// <typeparam name="TOut">
-        /// The return type of the <paramref name="selector"/>, 
-        /// when considered synchronously.
-        /// </typeparam>
-        /// <param name="viewModel">The instance of the view model to bind to.</param>
-        /// <param name="view">The instance of the view to bind to.</param>>
-        /// <param name="vmProperty">
-        /// An expression representing the property to be bound to on the view model.
-        /// This can be a child property, for example <c>x =&gt; x.Foo.Bar.Baz</c> in which case
-        /// the binding will attempt to subscribe recursively to updates in order to
-        /// always get the last value of the property chain.
-        /// </param>
-        /// <param name="viewProperty">
-        /// An expression representing the property to be bound to on the view.
-        /// This can be a child property, for example <c>x =&gt; x.Foo.Bar.Baz</c> in which case
-        /// the binding will attempt to subscribe recursively to updates in order to
-        /// always set the correct property.
-        /// 
-        /// If it is left null, the framework will attempt to automagically figure out
-        /// the control and property that is to be bound, by looking for a control of the
-        /// same name as the <see cref="vmProperty"/>, and its most natural property.
-        /// </param>
-        /// <param name="selector">
-        /// A function that maps values of the view model properties to
-        /// an observable representing values of the view property.
-        /// The view property will be updated for every value emitted by
-        /// the returned observable as long as it corresponds to the current
-        /// value of the view model property.
-        /// </param>
-        /// <param name="fallbackValue">
-        /// A function that provides a fallback value.
-        /// </param>
-        /// <returns>
-        /// An instance of <see cref="IDisposable"/> that, when disposed,
-        /// disconnects the binding.
-        /// </returns>
-        public static IReactiveBinding<TView, TViewModel> AsyncOneWayBind<TViewModel, TView, TProp, TOut>(
-                this TView view,
-                TViewModel viewModel,
-                Expression<Func<TViewModel, TProp>> vmProperty,
-                Expression<Func<TView, TOut>> viewProperty,
-                Func<TProp, IObservable<TOut>> selector,
-                Func<TOut> fallbackValue = null)
-            where TViewModel : class
-            where TView : IViewFor
-        {
-            return binderImplementation.AsyncOneWayBind(viewModel, view, vmProperty, viewProperty, selector, fallbackValue);
-        }
-
-        /// <summary>
-        /// Binds the specified view model property to the given view property in an asynchronous fashion.
-        /// </summary>
-        /// <typeparam name="TViewModel">The type of the view model that is bound.</typeparam>
-        /// <typeparam name="TView">The type of the view that is bound.</typeparam>
-        /// <typeparam name="TProp">The type of the property bound on the view model.</typeparam>
-        /// <typeparam name="TOut">
-        /// The return type of the <paramref name="selector"/>, 
-        /// when considered synchronously.
-        /// </typeparam>
-        /// <param name="viewModel">The instance of the view model to bind to.</param>
-        /// <param name="view">The instance of the view to bind to.</param>>
-        /// <param name="vmProperty">
-        /// An expression representing the property to be bound to on the view model.
-        /// This can be a child property, for example <c>x =&gt; x.Foo.Bar.Baz</c> in which case
-        /// the binding will attempt to subscribe recursively to updates in order to
-        /// always get the last value of the property chain.
-        /// </param>
-        /// <param name="viewProperty">
-        /// An expression representing the property to be bound to on the view.
-        /// This can be a child property, for example <c>x =&gt; x.Foo.Bar.Baz</c> in which case
-        /// the binding will attempt to subscribe recursively to updates in order to
-        /// always set the correct property.
-        /// 
-        /// If it is left null, the framework will attempt to automagically figure out
-        /// the control and property that is to be bound, by looking for a control of the
-        /// same name as the <see cref="vmProperty"/>, and its most natural property.
-        /// </param>
-        /// <param name="selector">
-        /// A function that maps values of the view model properties to
-        /// a task. The view property is updated when the task completes.
-        /// </param>
-        /// <param name="fallbackValue">
-        /// A function that provides a fallback value.
-        /// </param>
-        /// <returns>
-        /// An instance of <see cref="IDisposable"/> that, when disposed,
-        /// disconnects the binding.
-        /// </returns>
-        public static IReactiveBinding<TView, TViewModel> AsyncOneWayBind<TViewModel, TView, TProp, TOut>(
-                this TView view,
-                TViewModel viewModel,
-                Expression<Func<TViewModel, TProp>> vmProperty,
-                Expression<Func<TView, TOut>> viewProperty,
-                Func<TProp, Task<TOut>> selector,
-                Func<TOut> fallbackValue = null)
-            where TViewModel : class
-            where TView : IViewFor
-        {
-            return binderImplementation.AsyncOneWayBind(viewModel, view, vmProperty, viewProperty, x => selector(x).ToObservable(), fallbackValue);
-        }
-
-        /// <summary>
-        /// Binds the specified view model property to an automagically guessed control/property on the view in an asynchronous fashion.
-        /// </summary>
-        /// <typeparam name="TViewModel">The type of the view model that is bound.</typeparam>
-        /// <typeparam name="TView">The type of the view that is bound.</typeparam>
-        /// <typeparam name="TProp">The type of the property bound on the view model.</typeparam>
-        /// <typeparam name="TOut">
-        /// The return type of the <paramref name="selector"/>, 
-        /// when considered synchronously.
-        /// </typeparam>
-        /// <param name="viewModel">The instance of the view model to bind to.</param>
-        /// <param name="view">The instance of the view to bind to.</param>>
-        /// <param name="vmProperty">
-        /// An expression representing the property to be bound to on the view model.
-        /// This can be a child property, for example <c>x =&gt; x.Foo.Bar.Baz</c> in which case
-        /// the binding will attempt to subscribe recursively to updates in order to
-        /// always get the last value of the property chain.
-        /// </param>
-        /// <param name="selector">
-        /// A function that maps values of the view model properties to
-        /// an observable representing values of the view property.
-        /// The view property will be updated for every value emitted by
-        /// the returned observable as long as it corresponds to the current
-        /// value of the view model property.
-        /// </param>
-        /// <param name="fallbackValue">
-        /// A function that provides a fallback value. Note that this property is IGNORED in this implementation.
-        /// </param>
-        /// <returns>
-        /// An instance of <see cref="IDisposable"/> that, when disposed,
-        /// disconnects the binding.
-        /// </returns>
-        public static IReactiveBinding<TView, TViewModel> AsyncOneWayBind<TViewModel, TView, TProp, TOut>(
-                this TView view,
-                TViewModel viewModel,
-                Expression<Func<TViewModel, TProp>> vmProperty,
-                Func<TProp, IObservable<TOut>> selector,
-                Func<TOut> fallbackValue = null)
-            where TViewModel : class
-            where TView : IViewFor
-        {
-            return binderImplementation.AsyncOneWayBind(viewModel, view, vmProperty, null, selector, fallbackValue);
-        }
-
-        /// <summary>
-        /// Binds the specified view model property to an automagically guessed control/property on the view in an asynchronous fashion.
-        /// </summary>
-        /// <typeparam name="TViewModel">The type of the view model that is bound.</typeparam>
-        /// <typeparam name="TView">The type of the view that is bound.</typeparam>
-        /// <typeparam name="TProp">The type of the property bound on the view model.</typeparam>
-        /// <typeparam name="TOut">
-        /// The return type of the <paramref name="selector"/>, 
-        /// when considered synchronously.
-        /// </typeparam>
-        /// <param name="viewModel">The instance of the view model to bind to.</param>
-        /// <param name="view">The instance of the view to bind to.</param>>
-        /// <param name="vmProperty">
-        /// An expression representing the property to be bound to on the view model.
-        /// This can be a child property, for example <c>x =&gt; x.Foo.Bar.Baz</c> in which case
-        /// the binding will attempt to subscribe recursively to updates in order to
-        /// always get the last value of the property chain.
-        /// </param>
-        /// <param name="selector">
-        /// A function that maps values of the view model properties to
-        /// a task. The view property is updated when the task completes.
-        /// </param>
-        /// <param name="fallbackValue">
-        /// A function that provides a fallback value.
-        /// </param>
-        /// <returns>
-        /// An instance of <see cref="IDisposable"/> that, when disposed,
-        /// disconnects the binding.
-        /// </returns>
-        public static IReactiveBinding<TView, TViewModel> AsyncOneWayBind<TViewModel, TView, TProp, TOut>(
-                this TView view,
-                TViewModel viewModel,
-                Expression<Func<TViewModel, TProp>> vmProperty,
-                Func<TProp, Task<TOut>> selector,
-                Func<TOut> fallbackValue = null)
-            where TViewModel : class
-            where TView : IViewFor
-        {
-            return binderImplementation.AsyncOneWayBind(viewModel, view, vmProperty, null, x => selector(x).ToObservable(), fallbackValue);
-        }
-
-        /// <summary>
-=======
->>>>>>> e4c8ea72
         /// BindTo takes an Observable stream and applies it to a target
         /// property. Conceptually it is similar to "Subscribe(x =&gt;
         /// target.property = x)", but allows you to use child properties
@@ -735,59 +540,6 @@
             where TView : IViewFor;
 
         /// <summary>
-<<<<<<< HEAD
-        /// Creates a one way binding with a selector, i.e. a binding that flows from the
-        /// <paramref name="viewModel"/> to the <paramref name="view"/> only, and where the value of the view model
-        /// property is mapped through the <paramref name="selector"/> asynchronously before being set to the view.
-        /// </summary>
-        /// <typeparam name="TViewModel">The type of the view model that is bound.</typeparam>
-        /// <typeparam name="TView">The type of the view that is bound.</typeparam>
-        /// <typeparam name="TProp">The type of the property bound on the view model.</typeparam>
-        /// <typeparam name="TOut">
-        /// The return type of the <paramref name="selector"/>, 
-        /// when considered synchronously.
-        /// </typeparam>
-        /// <param name="viewModel">The instance of the view model to bind to.</param>
-        /// <param name="view">The instance of the view to bind to.</param>>
-        /// <param name="vmProperty">
-        /// An expression representing the property to be bound to on the view model.
-        /// This can be a child property, for example <c>x =&gt; x.Foo.Bar.Baz</c> in which case
-        /// the binding will attempt to subscribe recursively to updates in order to
-        /// always get the last value of the property chain.
-        /// </param>
-        /// <param name="viewProperty">
-        /// An expression representing the property to be bound to on the view.
-        /// This can be a child property, for example <c>x =&gt; x.Foo.Bar.Baz</c> in which case
-        /// the binding will attempt to subscribe recursively to updates in order to
-        /// always set the correct property.
-        /// </param>
-        /// <param name="selector">
-        /// A function that maps values of the view model properties to
-        /// an observable representing values of the view property.
-        /// The view property will be updated for every value emitted by
-        /// the returned observable as long as it corresponds to the current
-        /// value of the view model property.
-        /// </param>
-        /// <param name="fallbackValue">
-        /// A function that provides a fallback value. Note that this property is IGNORED in this implementation.
-        /// </param>>
-        /// <returns>
-        /// An instance of <see cref="IDisposable"/> that, when disposed,
-        /// disconnects the binding.
-        /// </returns>
-        IReactiveBinding<TView, TViewModel> AsyncOneWayBind<TViewModel, TView, TProp, TOut>(
-                TViewModel viewModel,
-                TView view,
-                Expression<Func<TViewModel, TProp>> vmProperty,
-                Expression<Func<TView, TOut>> viewProperty,
-                Func<TProp, IObservable<TOut>> selector,
-                Func<TOut> fallbackValue)
-            where TViewModel : class
-            where TView : IViewFor;
-
-        /// <summary>
-=======
->>>>>>> e4c8ea72
         /// BindTo takes an Observable stream and applies it to a target
         /// property. Conceptually it is similar to "Subscribe(x =&gt;
         /// target.property = x)", but allows you to use child properties
@@ -1144,91 +896,6 @@
             return new ReactiveBinding<TView, TViewModel>(view, viewModel, viewPropChain, vmPropChain, BindingDirection.OneWay, disp);
         }
 
-<<<<<<< HEAD
-        /// <summary>
-        /// Creates a one way binding with a selector, i.e. a binding that flows from the
-        /// <paramref name="viewModel"/> to the <paramref name="view"/> only, and where the value of the view model
-        /// property is mapped through the <paramref name="selector"/> asynchronously before being set to the view.
-        /// </summary>
-        /// <typeparam name="TViewModel">The type of the view model that is bound.</typeparam>
-        /// <typeparam name="TView">The type of the view that is bound.</typeparam>
-        /// <typeparam name="TProp">The type of the property bound on the view model.</typeparam>
-        /// <typeparam name="TOut">
-        /// The return type of the <paramref name="selector"/>, 
-        /// when considered synchronously.
-        /// </typeparam>
-        /// <param name="viewModel">The instance of the view model to bind to.</param>
-        /// <param name="view">The instance of the view to bind to.</param>>
-        /// <param name="vmProperty">
-        /// An expression representing the property to be bound to on the view model.
-        /// This can be a child property, for example <c>x =&gt; x.Foo.Bar.Baz</c> in which case
-        /// the binding will attempt to subscribe recursively to updates in order to
-        /// always get the last value of the property chain.
-        /// </param>
-        /// <param name="viewProperty">
-        /// An expression representing the property to be bound to on the view.
-        /// This can be a child property, for example <c>x =&gt; x.Foo.Bar.Baz</c> in which case
-        /// the binding will attempt to subscribe recursively to updates in order to
-        /// always set the correct property.
-        /// 
-        /// If it is left null, the framework will attempt to automagically figure out
-        /// the control and property that is to be bound, by looking for a control of the
-        /// same name as the <see cref="vmProperty"/>, and its most natural property.
-        /// </param>
-        /// <param name="selector">
-        /// A function that maps values of the view model properties to
-        /// an observable representing values of the view property.
-        /// The view property will be updated for every value emitted by
-        /// the returned observable as long as it corresponds to the current
-        /// value of the view model property.
-        /// </param>
-        /// <param name="fallbackValue">
-        /// A function that provides a fallback value. Note that this property is IGNORED in this implementation.
-        /// </param>>
-        /// <returns>
-        /// An instance of <see cref="IDisposable"/> that, when disposed,
-        /// disconnects the binding.
-        /// </returns>
-        public IReactiveBinding<TView, TViewModel> AsyncOneWayBind<TViewModel, TView, TProp, TOut>(
-                TViewModel viewModel,
-                TView view,
-                Expression<Func<TViewModel, TProp>> vmProperty,
-                Expression<Func<TView, TOut>> viewProperty,
-                Func<TProp, IObservable<TOut>> selector,
-                Func<TOut> fallbackValue = null)
-            where TViewModel : class
-            where TView : IViewFor
-        {
-            var vmPropChain = Reflection.ExpressionToPropertyNames(vmProperty);
-            var viewPropChain = default(string[]);
-            var vmString = String.Format("{0}.{1}", typeof (TViewModel).Name, String.Join(".", vmPropChain));
-            var source = default(IObservable<TOut>);
-
-            if (viewProperty == null) {
-                viewPropChain = Reflection.getDefaultViewPropChain(view, Reflection.ExpressionToPropertyNames(vmProperty));
-
-                var ret = evalBindingHooks(viewModel, view, vmPropChain, viewPropChain, BindingDirection.AsyncOneWay);
-                //TODO: return something other than null
-                if (!ret) return null;
-
-                source = Reflection.ViewModelWhenAnyValue(viewModel, view, vmProperty).SelectMany(selector);
-            } else {
-                viewPropChain = Reflection.ExpressionToPropertyNames(viewProperty);
-
-                var ret = evalBindingHooks(viewModel, view, vmPropChain, viewPropChain, BindingDirection.AsyncOneWay);
-                //TODO: return something other than null
-                if (!ret) return null;
-
-                source = Reflection.ViewModelWhenAnyValue(viewModel, view, vmProperty).SelectMany(selector);
-            }
-
-            IDisposable disp = bindToDirect(source, view, viewProperty, fallbackValue);
-
-            return new ReactiveBinding<TView, TViewModel>(view, viewModel, viewPropChain, vmPropChain, BindingDirection.OneWay, disp);
-        }
-
-=======
->>>>>>> e4c8ea72
         public IDisposable BindTo<TValue, TTarget, TTValue>(
             IObservable<TValue> This,
             TTarget target,
