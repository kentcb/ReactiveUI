﻿<?xml version="1.0" encoding="utf-8"?>
<Project ToolsVersion="4.0" DefaultTargets="Build" xmlns="http://schemas.microsoft.com/developer/msbuild/2003">
  <PropertyGroup>
    <Configuration Condition=" '$(Configuration)' == '' ">Debug</Configuration>
    <Platform Condition=" '$(Platform)' == '' ">AnyCPU</Platform>
    <ProductVersion>10.0.20506</ProductVersion>
    <SchemaVersion>2.0</SchemaVersion>
    <ProjectGuid>{F9459904-F785-4255-866A-A619787CB895}</ProjectGuid>
    <ProjectTypeGuids>{C089C8C0-30E0-4E22-80C0-CE093F111A43};{fae04ec0-301f-11d3-bf4b-00c04f79efbc}</ProjectTypeGuids>
    <OutputType>Library</OutputType>
    <AppDesignerFolder>Properties</AppDesignerFolder>
    <RootNamespace>ReactiveUI</RootNamespace>
    <AssemblyName>ReactiveUI</AssemblyName>
    <TargetFrameworkVersion>v8.0</TargetFrameworkVersion>
    <TargetFrameworkIdentifier>WindowsPhone</TargetFrameworkIdentifier>
    <SilverlightVersion>$(TargetFrameworkVersion)</SilverlightVersion>
    <ValidateXaml>true</ValidateXaml>
    <ThrowErrorsInValidation>true</ThrowErrorsInValidation>
    <SolutionDir Condition="$(SolutionDir) == '' Or $(SolutionDir) == '*Undefined*'">..\</SolutionDir>
    <RestorePackages>true</RestorePackages>
  </PropertyGroup>
  <PropertyGroup Condition=" '$(Configuration)|$(Platform)' == 'Debug|AnyCPU' ">
    <DebugSymbols>true</DebugSymbols>
    <DebugType>full</DebugType>
    <Optimize>false</Optimize>
    <OutputPath>Bin\Debug\WP8\</OutputPath>
    <IntermediateOutputPath>obj\Debug\WP8</IntermediateOutputPath>
    <DefineConstants>TRACE;DEBUG;SILVERLIGHT;WP8;XAML</DefineConstants>
    <NoStdLib>true</NoStdLib>
    <NoConfig>true</NoConfig>
    <ErrorReport>prompt</ErrorReport>
    <WarningLevel>4</WarningLevel>
  </PropertyGroup>
  <PropertyGroup Condition=" '$(Configuration)|$(Platform)' == 'Release|AnyCPU' ">
    <DebugType>pdbonly</DebugType>
    <Optimize>true</Optimize>
    <OutputPath>Bin\Release\WP8\</OutputPath>
    <IntermediateOutputPath>obj\Release\WP8</IntermediateOutputPath>
    <DefineConstants>TRACE;SILVERLIGHT;WP8;XAML</DefineConstants>
    <NoStdLib>true</NoStdLib>
    <NoConfig>true</NoConfig>
    <ErrorReport>prompt</ErrorReport>
    <WarningLevel>4</WarningLevel>
    <DocumentationFile>Bin\Release\WP8\ReactiveUI.xml</DocumentationFile>
  </PropertyGroup>
  <ItemGroup>
    <Reference Include="mscorlib.Extensions" />
    <Reference Include="Splat, Version=1.6.2.0, Culture=neutral, processorArchitecture=MSIL">
      <SpecificVersion>False</SpecificVersion>
      <HintPath>..\packages\Splat.1.6.2\lib\wp8\Splat.dll</HintPath>
    </Reference>
    <Reference Include="System.Observable" />
    <Reference Include="System.Reactive.Core, Version=2.2.5.0, Culture=neutral, PublicKeyToken=31bf3856ad364e35, processorArchitecture=MSIL">
      <SpecificVersion>False</SpecificVersion>
      <HintPath>..\packages\Rx-Core.2.2.5\lib\windowsphone8\System.Reactive.Core.dll</HintPath>
    </Reference>
    <Reference Include="System.Reactive.Interfaces, Version=2.2.5.0, Culture=neutral, PublicKeyToken=31bf3856ad364e35, processorArchitecture=MSIL">
      <SpecificVersion>False</SpecificVersion>
      <HintPath>..\packages\Rx-Interfaces.2.2.5\lib\windowsphone8\System.Reactive.Interfaces.dll</HintPath>
    </Reference>
    <Reference Include="System.Reactive.Linq, Version=2.2.5.0, Culture=neutral, PublicKeyToken=31bf3856ad364e35, processorArchitecture=MSIL">
      <SpecificVersion>False</SpecificVersion>
      <HintPath>..\packages\Rx-Linq.2.2.5\lib\windowsphone8\System.Reactive.Linq.dll</HintPath>
    </Reference>
    <Reference Include="System.Reactive.PlatformServices, Version=2.2.5.0, Culture=neutral, PublicKeyToken=31bf3856ad364e35, processorArchitecture=MSIL">
      <SpecificVersion>False</SpecificVersion>
      <HintPath>..\packages\Rx-PlatformServices.2.2.5\lib\windowsphone8\System.Reactive.PlatformServices.dll</HintPath>
    </Reference>
    <Reference Include="System.Reactive.Windows.Threading">
      <HintPath>..\packages\Rx-XAML.2.2.5\lib\windowsphone8\System.Reactive.Windows.Threading.dll</HintPath>
    </Reference>
    <Reference Include="System.Reactive.WindowsRuntime, Version=2.2.5.0, Culture=neutral, PublicKeyToken=31bf3856ad364e35, processorArchitecture=MSIL">
      <SpecificVersion>False</SpecificVersion>
      <HintPath>..\packages\Rx-WinRT.2.2.5\lib\windowsphone8\System.Reactive.WindowsRuntime.dll</HintPath>
    </Reference>
    <Reference Include="System.Windows" />
    <Reference Include="system" />
    <Reference Include="System.Core" />
    <Reference Include="System.Xml" />
    <Reference Include="System.Net" />
  </ItemGroup>
  <ItemGroup>
    <Compile Include="ExpressionMixins.cs" />
    <Compile Include="ExpressionRewriter.cs" />
    <Compile Include="Platform\Registrations.cs" />
    <Compile Include="Xaml\ActivationForViewFetcher.cs" />
    <Compile Include="Xaml\Attributes.cs" />
    <Compile Include="Xaml\AutoDataTemplateBindingHook.cs" />
    <Compile Include="Xaml\BindingTypeConverters.cs" />
    <Compile Include="Xaml\DependencyObjectObservableForProperty.cs" />
    <Compile Include="Xaml\PhoneServiceStateDriver.cs" />
    <Compile Include="Xaml\PlatformOperations.cs" />
    <Compile Include="Xaml\ReactiveUserControl.cs" />
    <Compile Include="Xaml\RoutedViewHost.cs" />
    <Compile Include="Xaml\TransitioningContentControl.cs" />
    <Compile Include="Xaml\ViewModelViewHost.cs" />
    <Compile Include="Xaml\WP8AutoSuspendApplication.cs" />
    <Compile Include="..\CommonAssemblyInfo.cs">
      <Link>Properties\CommonAssemblyInfo.cs</Link>
    </Compile>
    <Compile Include="Activation.cs" />
    <Compile Include="ReactiveBinding.cs" />
    <Compile Include="AutoPersistHelper.cs" />
    <Compile Include="BindingTypeConverters.cs" />
    <Compile Include="CollectionDebugView.cs" />
    <Compile Include="CommandBinding.cs" />
    <Compile Include="CompatMixins.cs" />
    <Compile Include="ContractStubs.cs" />
    <Compile Include="CreatesCommandBinding.cs" />
<<<<<<< HEAD
    <Compile Include="Errors.cs" />
=======
    <Compile Include="Interactions.cs" />
>>>>>>> b8399506
    <Compile Include="IDependencyResolver.cs" />
    <Compile Include="INPCObservableForProperty.cs" />
    <Compile Include="Interfaces.cs" />
    <Compile Include="IROObservableForProperty.cs" />
    <Compile Include="MessageBus.cs" />
    <Compile Include="MobileLifecycle.cs" />
    <Compile Include="ObservableAsPropertyHelper.cs" />
    <Compile Include="ObservedChangedMixin.cs" />
    <Compile Include="OrderedComparer.cs" />
    <Compile Include="POCOObservableForProperty.cs" />
    <Compile Include="Properties\AssemblyInfo.cs" />
    <Compile Include="PropertyBinding.cs" />
    <Compile Include="ReactiveList.cs" />
    <Compile Include="ReactiveCollectionMixins.cs" />
    <Compile Include="ReactiveCommand.cs">
      <SubType>Code</SubType>
    </Compile>
    <Compile Include="ReactiveNotifyPropertyChangedMixin.cs" />
    <Compile Include="ReactiveObject.cs" />
    <Compile Include="RefcountDisposeWrapper.cs" />
    <Compile Include="Reflection.cs" />
    <Compile Include="RegisterableInterfaces.cs" />
    <Compile Include="Registrations.cs" />
    <Compile Include="RoutableViewModelMixin.cs" />
    <Compile Include="RoutingState.cs" />
    <Compile Include="RxApp.cs" />
    <Compile Include="ViewLocator.cs" />
    <Compile Include="ScheduledSubject.cs" />
    <Compile Include="VariadicTemplates.cs">
      <AutoGen>True</AutoGen>
      <DesignTime>True</DesignTime>
      <DependentUpon>VariadicTemplates.tt</DependentUpon>
    </Compile>
    <Compile Include="WaitForDispatcherScheduler.cs" />
    <Compile Include="LoggingMixins.cs" />
    <Compile Include="IReactiveObject.cs" />
    <Compile Include="WeakEventManager.cs" />
    <Compile Include="Legacy\ReactiveCommand.cs" />
    <Compile Include="Legacy\Errors.cs" />
  </ItemGroup>
  <ItemGroup>
    <Page Include="Themes\Generic.xaml">
      <SubType>Designer</SubType>
      <Generator>MSBuild:Compile</Generator>
    </Page>
  </ItemGroup>
  <ItemGroup>
    <None Include="packages.ReactiveUI_WP8.config" />
  </ItemGroup>
  <Import Project="$(MSBuildExtensionsPath)\Microsoft\$(TargetFrameworkIdentifier)\$(TargetFrameworkVersion)\Microsoft.$(TargetFrameworkIdentifier).$(TargetFrameworkVersion).Overrides.targets" />
  <Import Project="$(MSBuildExtensionsPath)\Microsoft\$(TargetFrameworkIdentifier)\$(TargetFrameworkVersion)\Microsoft.$(TargetFrameworkIdentifier).CSharp.targets" />
  <ProjectExtensions />
  <!-- To modify your build process, add your task inside one of the targets below and uncomment it. 
       Other similar extension points exist, see Microsoft.Common.targets.
  <Target Name="BeforeBuild">
  </Target>
  <Target Name="AfterBuild">
  </Target>
  -->
</Project><|MERGE_RESOLUTION|>--- conflicted
+++ resolved
@@ -107,11 +107,8 @@
     <Compile Include="CompatMixins.cs" />
     <Compile Include="ContractStubs.cs" />
     <Compile Include="CreatesCommandBinding.cs" />
-<<<<<<< HEAD
     <Compile Include="Errors.cs" />
-=======
     <Compile Include="Interactions.cs" />
->>>>>>> b8399506
     <Compile Include="IDependencyResolver.cs" />
     <Compile Include="INPCObservableForProperty.cs" />
     <Compile Include="Interfaces.cs" />
