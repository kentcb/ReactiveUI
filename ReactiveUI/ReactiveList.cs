--- conflicted
+++ resolved
@@ -634,15 +634,6 @@
 
             var changing = Observable.Never<IReactivePropertyChangedEventArgs<T>>();
             var changed = Observable.Never<IReactivePropertyChangedEventArgs<T>>();
-<<<<<<< HEAD
-
-            if (this.Log().Level <= LogLevel.Debug)
-            {
-                this.Log().Debug("Item hash: 0x{0:x}", toTrack.GetHashCode());
-            }
-
-=======
->>>>>>> b8399506
             var ro = toTrack as IReactiveObject;
             if (ro != null) {
                 changing = ro.getChangingObservable().Select(i => new ReactivePropertyChangingEventArgs<T>(toTrack, i.PropertyName));
