--- conflicted
+++ resolved
@@ -183,7 +183,6 @@
         }
 
         [Fact]
-<<<<<<< HEAD
         public void HandlersCanContainAsynchronousCodeViaTasks()
         {
             var interaction = new Interaction<Unit, string>();
@@ -197,8 +196,9 @@
             interaction
                 .Handle(Unit.Default)
                 .Subscribe(r => result = r);
-
-=======
+        }
+
+        [Fact]
         public void HandlersReturningObservablesCanReturnAnyKindOfObservable()
         {
             var interaction = new Interaction<Unit, string>();
@@ -210,7 +210,6 @@
                         .Do(_ => x.SetOutput("result")));
 
             var result = interaction.Handle(Unit.Default).FirstAsync().Wait();
->>>>>>> a7c7f9ce
             Assert.Equal("result", result);
         }
     }
